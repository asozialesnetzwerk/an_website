--- conflicted
+++ resolved
@@ -1,11 +1,7 @@
 {
     "_meta": {
         "hash": {
-<<<<<<< HEAD
-            "sha256": "30e07f16c33181059a4129d18505654098b3db94b9fc25b68fa926667d9c03bd"
-=======
             "sha256": "03b0b2b51f52c955f9b3f977fd8e1a8969dd27a65b44874d93f9984427a14d07"
->>>>>>> d2594431
         },
         "pipfile-spec": 6,
         "requires": {
