--- conflicted
+++ resolved
@@ -4,11 +4,11 @@
 import tornado.web
 from tornado.web import StaticFileHandler
 
-from hangman_solver.solver import HangmanSolver, HangmanSolverApi
 from utils.utils import RequestHandlerCustomError
 from version.version import Version
 from discord.discord import Discord
 from currency_converter.converter import CurrencyConverter, CurrencyConverterApi
+from hangman_solver.solver import HangmanSolver, HangmanSolverApi
 
 
 def make_app():
@@ -16,14 +16,9 @@
         ("/version/?", Version),
         ("/discord/?", Discord),
         ("/(waehrungs-)?rechner/?", CurrencyConverter),
-<<<<<<< HEAD
-        ("/(waehrungs-)?rechner/api/?", CurrencyConverterApi)
-=======
         ("/(waehrungs-)?rechner/api/?", CurrencyConverterApi),
         ("/hangman-l(ö|oe)ser/?", HangmanSolver),
-        ("/hangman-l(ö|oe)ser/api/?", HangmanSolverApi),
-        ("/favicon.ico()", StaticFileHandler, {'path': 'img/favicon.ico'})
->>>>>>> e4e87112
+        ("/hangman-l(ö|oe)ser/api/?", HangmanSolverApi)
     ],
         # General settings
         autoreload = False,
